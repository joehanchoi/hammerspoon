--- conflicted
+++ resolved
@@ -84,13 +84,8 @@
 end
 
 if autoload_extensions then
-<<<<<<< HEAD
-  print("-- Lazily loading extensions")
+  print("-- Lazy extension loading enabled")
   hs._extensions = {}
-=======
-  print("-- Lazy extension loading enabled")
-  _extensions = {}
->>>>>>> eee1a66f
 
   -- Discover extensions in our .app bundle
   local iter, dir_obj = require("hs.fs").dir(modpath.."/hs")
