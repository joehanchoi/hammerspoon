## What is Hammerspoon?

This is a tool for powerful automation of OS X. At its core, Hammerspoon is just a bridge between the operating system and a Lua scripting engine.

What gives Hammerspoon its power is a set of extensions that expose specific pieces of system functionality, to the user. With these, you can write Lua scripts to control many aspects of your OS X environment.

<<<<<<< HEAD
## Why fork?

A previous update to Hammerspoon broke my hinting workflow, as the hinting
interface by default now disables other hotkeys. This fork fixes that bug
by adding a command to dismiss all current pop-ups when hinting is exited.
=======
## How do I install it?

 * Download the [latest release](https://github.com/Hammerspoon/hammerspoon/releases/latest)
 * Drag `Hammerspoon.app` from your `Downloads` folder to `Applications`

## What next?

We have a [Getting Started Guide](http://www.hammerspoon.org/go/), extensive [API docs](http://www.hammerspoon.org/docs/), a [FAQ](http://www.hammerspoon.org/faq/), a [Contribution Guide](https://github.com/Hammerspoon/hammerspoon/blob/master/CONTRIBUTING.md) for developers looking to get involved, and an IRC channel for general chat/support/development (#hammerspoon on Freenode).

## What is the history of the project?

Hammerspoon is a fork of [Mjolnir](https://github.com/sdegutis/mjolnir) by Steven Degutis. Mjolnir aims to be a very minimal application, with its extensions hosted externally and managed using a Lua package manager. We wanted to provide a more integrated experience.

## What is the future of the project?

Our intentions for Hammerspoon broadly fall into these categories:
 * Ever wider coverage of system APIs in Extensions
 * Tighter integration between extensions
 * Smoother user experience
>>>>>>> 5082e7a2
<|MERGE_RESOLUTION|>--- conflicted
+++ resolved
@@ -4,30 +4,8 @@
 
 What gives Hammerspoon its power is a set of extensions that expose specific pieces of system functionality, to the user. With these, you can write Lua scripts to control many aspects of your OS X environment.
 
-<<<<<<< HEAD
 ## Why fork?
 
 A previous update to Hammerspoon broke my hinting workflow, as the hinting
 interface by default now disables other hotkeys. This fork fixes that bug
-by adding a command to dismiss all current pop-ups when hinting is exited.
-=======
-## How do I install it?
-
- * Download the [latest release](https://github.com/Hammerspoon/hammerspoon/releases/latest)
- * Drag `Hammerspoon.app` from your `Downloads` folder to `Applications`
-
-## What next?
-
-We have a [Getting Started Guide](http://www.hammerspoon.org/go/), extensive [API docs](http://www.hammerspoon.org/docs/), a [FAQ](http://www.hammerspoon.org/faq/), a [Contribution Guide](https://github.com/Hammerspoon/hammerspoon/blob/master/CONTRIBUTING.md) for developers looking to get involved, and an IRC channel for general chat/support/development (#hammerspoon on Freenode).
-
-## What is the history of the project?
-
-Hammerspoon is a fork of [Mjolnir](https://github.com/sdegutis/mjolnir) by Steven Degutis. Mjolnir aims to be a very minimal application, with its extensions hosted externally and managed using a Lua package manager. We wanted to provide a more integrated experience.
-
-## What is the future of the project?
-
-Our intentions for Hammerspoon broadly fall into these categories:
- * Ever wider coverage of system APIs in Extensions
- * Tighter integration between extensions
- * Smoother user experience
->>>>>>> 5082e7a2
+by adding a command to dismiss all current pop-ups when hinting is exited.